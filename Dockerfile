--- conflicted
+++ resolved
@@ -17,11 +17,7 @@
 WORKDIR /home/hummingbot
 
 # Install miniconda
-<<<<<<< HEAD
-RUN curl https://repo.anaconda.com/miniconda/Miniconda3-py38_4.9.2-Linux-x86_64.sh -o ~/miniconda.sh && \
-=======
 RUN curl https://repo.anaconda.com/miniconda/Miniconda3-py38_4.10.3-Linux-x86_64.sh -o ~/miniconda.sh && \
->>>>>>> f1115b48
     /bin/bash ~/miniconda.sh -b && \
     rm ~/miniconda.sh && \
     ~/miniconda3/bin/conda update -n base conda -y && \
