import asyncio
import datetime
from decimal import Decimal
from typing import List, Optional, Set, Tuple

import pandas as pd
import psutil
import tabulate

from hummingbot.client.config.config_data_types import ClientConfigEnum
from hummingbot.client.performance import PerformanceMetrics
from hummingbot.model.trade_fill import TradeFill

s_decimal_0 = Decimal("0")


def format_bytes(size):
    for unit in ["B", "KB", "MB", "GB", "TB", "PB", "EB", "ZB"]:
        if abs(size) < 1024.0:
            return f"{size:.2f} {unit}"
        size /= 1024.0
    return f"{size:.2f} YB"


async def start_timer(timer):
    count = 1
    while True:
        count += 1
        timer.log(f"Duration: {datetime.timedelta(seconds=count)}")
        await _sleep(1)


async def _sleep(delay):
    """
    A wrapper function that facilitates patching the sleep in unit tests without affecting the asyncio module
    """
    await asyncio.sleep(delay)


async def start_process_monitor(process_monitor):
    hb_process = psutil.Process()
    while True:
        with hb_process.oneshot():
            threads = hb_process.num_threads()
            process_monitor.log("CPU: {:>5}%, ".format(hb_process.cpu_percent()) +
                                "Mem: {:>10} ({}), ".format(
                                    format_bytes(hb_process.memory_info().vms / threads),
                                    format_bytes(hb_process.memory_info().rss)) +
                                "Threads: {:>3}, ".format(threads)
                                )
        await _sleep(1)


async def start_trade_monitor(trade_monitor):
    from hummingbot.client.hummingbot_application import HummingbotApplication
    hb = HummingbotApplication.main_application()
    trade_monitor.log("Trades: 0, Total P&L: 0.00, Return %: 0.00%")
    return_pcts = []
    pnls = []

    while True:
<<<<<<< HEAD
        if hb.strategy_task is not None and not hb.strategy_task.done():
            if all(market.ready for market in hb.markets.values()):
                trades: List[TradeFill] = hb._get_trades_from_session(int(hb.init_time * 1e3),
                                                                      config_file_path=hb.strategy_file_name)
                if len(trades) > 0:
                    market_info: Set[Tuple[str, str]] = set((t.market, t.symbol) for t in trades)
                    for market, symbol in market_info:
                        cur_trades = [t for t in trades if t.market == market and t.symbol == symbol]
                        cur_balances = await hb.get_current_balances(market)
                        perf = await PerformanceMetrics.create(market, symbol, cur_trades, cur_balances)
                        return_pcts.append(perf.return_pct)
                        pnls.append(perf.total_pnl)
                    avg_return = sum(return_pcts) / len(return_pcts) if len(return_pcts) > 0 else s_decimal_0
                    quote_assets = set(t.symbol.split("-")[1] for t in trades)
                    if len(quote_assets) == 1:
                        total_pnls = f"{PerformanceMetrics.smart_round(sum(pnls))} {list(quote_assets)[0]}"
                    else:
                        total_pnls = "N/A"
                    trade_monitor.log(f"Trades: {len(trades)}, Total P&L: {total_pnls}, Return %: {avg_return:.2%}")
                    return_pcts.clear()
                    pnls.clear()
        await _sleep(300)  # sleeping for longer to manage resources
=======
        try:
            if hb.strategy_task is not None and not hb.strategy_task.done():
                if all(market.ready for market in hb.markets.values()):
                    with hb.trade_fill_db.get_new_session() as session:
                        trades: List[TradeFill] = hb._get_trades_from_session(
                            int(hb.init_time * 1e3),
                            session=session,
                            config_file_path=hb.strategy_file_name)
                        if len(trades) > 0:
                            market_info: Set[Tuple[str, str]] = set((t.market, t.symbol) for t in trades)
                            for market, symbol in market_info:
                                cur_trades = [t for t in trades if t.market == market and t.symbol == symbol]
                                cur_balances = await hb.get_current_balances(market)
                                perf = await PerformanceMetrics.create(symbol, cur_trades, cur_balances)
                                return_pcts.append(perf.return_pct)
                                pnls.append(perf.total_pnl)
                            avg_return = sum(return_pcts) / len(return_pcts) if len(return_pcts) > 0 else s_decimal_0
                            quote_assets = set(t.symbol.split("-")[1] for t in trades)
                            if len(quote_assets) == 1:
                                total_pnls = f"{PerformanceMetrics.smart_round(sum(pnls))} {list(quote_assets)[0]}"
                            else:
                                total_pnls = "N/A"
                            trade_monitor.log(f"Trades: {len(trades)}, Total P&L: {total_pnls}, "
                                              f"Return %: {avg_return:.2%}")
                            return_pcts.clear()
                            pnls.clear()
            await _sleep(2)  # sleeping for longer to manage resources
        except asyncio.CancelledError:
            raise
        except Exception:
            hb.logger().exception("start_trade_monitor failed.")


def format_df_for_printout(
    df: pd.DataFrame, table_format: ClientConfigEnum, max_col_width: Optional[int] = None, index: bool = False
) -> str:
    if max_col_width is not None:  # in anticipation of the next release of tabulate which will include maxcolwidth
        max_col_width = max(max_col_width, 4)
        df = df.astype(str).apply(
            lambda s: s.apply(
                lambda e: e if len(e) < max_col_width else f"{e[:max_col_width - 3]}..."
            )
        )
        df.columns = [c if len(c) < max_col_width else f"{c[:max_col_width - 3]}..." for c in df.columns]

    original_preserve_whitespace = tabulate.PRESERVE_WHITESPACE
    tabulate.PRESERVE_WHITESPACE = True
    try:
        formatted_df = tabulate.tabulate(df, tablefmt=table_format, showindex=index, headers="keys")
    finally:
        tabulate.PRESERVE_WHITESPACE = original_preserve_whitespace
    return formatted_df
>>>>>>> f1115b48
<|MERGE_RESOLUTION|>--- conflicted
+++ resolved
@@ -59,30 +59,6 @@
     pnls = []
 
     while True:
-<<<<<<< HEAD
-        if hb.strategy_task is not None and not hb.strategy_task.done():
-            if all(market.ready for market in hb.markets.values()):
-                trades: List[TradeFill] = hb._get_trades_from_session(int(hb.init_time * 1e3),
-                                                                      config_file_path=hb.strategy_file_name)
-                if len(trades) > 0:
-                    market_info: Set[Tuple[str, str]] = set((t.market, t.symbol) for t in trades)
-                    for market, symbol in market_info:
-                        cur_trades = [t for t in trades if t.market == market and t.symbol == symbol]
-                        cur_balances = await hb.get_current_balances(market)
-                        perf = await PerformanceMetrics.create(market, symbol, cur_trades, cur_balances)
-                        return_pcts.append(perf.return_pct)
-                        pnls.append(perf.total_pnl)
-                    avg_return = sum(return_pcts) / len(return_pcts) if len(return_pcts) > 0 else s_decimal_0
-                    quote_assets = set(t.symbol.split("-")[1] for t in trades)
-                    if len(quote_assets) == 1:
-                        total_pnls = f"{PerformanceMetrics.smart_round(sum(pnls))} {list(quote_assets)[0]}"
-                    else:
-                        total_pnls = "N/A"
-                    trade_monitor.log(f"Trades: {len(trades)}, Total P&L: {total_pnls}, Return %: {avg_return:.2%}")
-                    return_pcts.clear()
-                    pnls.clear()
-        await _sleep(300)  # sleeping for longer to manage resources
-=======
         try:
             if hb.strategy_task is not None and not hb.strategy_task.done():
                 if all(market.ready for market in hb.markets.values()):
@@ -109,7 +85,7 @@
                                               f"Return %: {avg_return:.2%}")
                             return_pcts.clear()
                             pnls.clear()
-            await _sleep(2)  # sleeping for longer to manage resources
+            await _sleep(300)  # sleeping for longer to manage resources
         except asyncio.CancelledError:
             raise
         except Exception:
@@ -134,5 +110,4 @@
         formatted_df = tabulate.tabulate(df, tablefmt=table_format, showindex=index, headers="keys")
     finally:
         tabulate.PRESERVE_WHITESPACE = original_preserve_whitespace
-    return formatted_df
->>>>>>> f1115b48
+    return formatted_df