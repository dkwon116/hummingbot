--- conflicted
+++ resolved
@@ -1,15 +1,12 @@
 # distutils: language=c++
 import logging
 import os.path
-<<<<<<< HEAD
 import datetime
 import pandas as pd
-=======
 from decimal import Decimal
 from math import ceil, floor
 from typing import Dict, List, Optional
 
->>>>>>> f1115b48
 import numpy as np
 import pandas as pd
 
@@ -27,17 +24,14 @@
 from hummingbot.strategy.utils import order_age
 from .aroon_oscillator_indicator cimport AroonOscillatorIndicator, OscillatorPeriod
 from .aroon_oscillator_indicator import AroonOscillatorIndicator, OscillatorPeriod
-<<<<<<< HEAD
 
 from ..__utils__.taapi import TaapiIndicators
 from ..__utils__.trailing_indicators.instant_volatility import InstantVolatilityIndicator
-=======
 from .aroon_oscillator_order_tracker import AroonOscillatorOrderTracker
 from .data_types import (
     PriceSize,
     Proposal,
 )
->>>>>>> f1115b48
 
 NaN = float("nan")
 s_decimal_zero = Decimal(0)
