import asyncio
import time
import unittest
from contextlib import ExitStack, asynccontextmanager
from decimal import Decimal
from os.path import join, realpath
from test.mock.http_recorder import HttpPlayer
from typing import Generator, Optional, Set
from unittest.mock import patch

from aiohttp import ClientSession
from aiounittest import async_test
from async_timeout import timeout

<<<<<<< HEAD
from bin import path_util  # noqa: F401
from hummingbot.client.config.client_config_map import ClientConfigMap
from hummingbot.client.config.config_helpers import ClientConfigAdapter
=======
>>>>>>> 4d50bfa0
from hummingbot.connector.gateway_EVM_AMM import GatewayEVMAMM
from hummingbot.connector.gateway_in_flight_order import GatewayInFlightOrder
from hummingbot.core.clock import Clock, ClockMode
from hummingbot.core.event.event_logger import EventLogger
from hummingbot.core.event.events import (
    MarketEvent,
    OrderCancelledEvent,
    TokenApprovalCancelledEvent,
    TokenApprovalEvent,
    TradeType,
)
from hummingbot.core.gateway.gateway_http_client import GatewayHttpClient
from hummingbot.core.utils.async_utils import safe_ensure_future

WALLET_ADDRESS = "0x5821715133bB451bDE2d5BC6a4cE3430a4fdAF92"
NETWORK = "ropsten"
TRADING_PAIR = "WETH-DAI"
MAX_FEE_PER_GAS = 2000
MAX_PRIORITY_FEE_PER_GAS = 200

ev_loop: asyncio.AbstractEventLoop = asyncio.get_event_loop()


class GatewayCancelUnitTest(unittest.TestCase):
    _db_path: str
    _http_player: HttpPlayer
    _patch_stack: ExitStack
    _clock: Clock
    _clock_task: Optional[asyncio.Task]
    _connector: GatewayEVMAMM

    @classmethod
    def setUpClass(cls) -> None:
        cls._db_path = realpath(join(__file__, "../fixtures/gateway_cancel_fixture.db"))
        cls._http_player = HttpPlayer(cls._db_path)
        cls._clock: Clock = Clock(ClockMode.REALTIME)
        cls._client_config_map = ClientConfigAdapter(ClientConfigMap())
        cls._connector: GatewayEVMAMM = GatewayEVMAMM(
<<<<<<< HEAD
            client_config_map=cls._client_config_map,
            connector_name="uniswap",
            chain="ethereum",
            network=NETWORK,
            wallet_address=WALLET_ADDRESS,
            trading_pairs=[TRADING_PAIR],
            trading_required=True
=======
            "uniswap", "ethereum", NETWORK, WALLET_ADDRESS, trading_pairs=[TRADING_PAIR], trading_required=True
>>>>>>> 4d50bfa0
        )
        cls._clock.add_iterator(cls._connector)
        cls._patch_stack = ExitStack()
        cls._patch_stack.enter_context(cls._http_player.patch_aiohttp_client())
        cls._patch_stack.enter_context(
            patch(
                "hummingbot.core.gateway.gateway_http_client.GatewayHttpClient._http_client",
                return_value=ClientSession(),
            )
        )
        cls._patch_stack.enter_context(cls._clock)
        GatewayHttpClient.get_instance().base_url = "https://localhost:5000"
        ev_loop.run_until_complete(cls.wait_til_ready())

    @classmethod
    def tearDownClass(cls) -> None:
        cls._patch_stack.close()

    def tearDown(self) -> None:
        self._connector._order_tracker.all_orders.clear()

    @classmethod
    async def wait_til_ready(cls):
        while True:
            now: float = time.time()
            next_iteration = now // 1.0 + 1
            if cls._connector.ready:
                break
            else:
                await cls._clock.run_til(next_iteration + 0.1)

    @asynccontextmanager
    async def run_clock(self) -> Generator[Clock, None, None]:
        self._clock_task = safe_ensure_future(self._clock.run())
        try:
            yield self._clock
        finally:
            self._clock_task.cancel()
            try:
                await self._clock_task
            except asyncio.CancelledError:
                pass
            self._clock_task = None

    @async_test(loop=ev_loop)
    async def test_cancel_order(self):
        amount: Decimal = Decimal("0.001")
        connector: GatewayEVMAMM = self._connector
        event_logger: EventLogger = EventLogger()
        connector.add_listener(MarketEvent.OrderCancelled, event_logger)

        expected_order_tx_hash_set: Set[str] = {
            "0x08f410a0d5cd42446fef3faffc14251ccfa3e4388d83f75f3730c05bcba1c5ab",  # noqa: mock
            "0xe09a9d9593e7ca19205edd3a4ddd1ab1f348dad3ea922ad0ef8efc5c00e3abfb",  # noqa: mock
        }
        expected_cancel_tx_hash_set: Set[str] = {
            "0xcd03a16f309a01239b8f7c036865f1c413768f2809fd0355400e7595a3860988",  # noqa: mock
            "0x044eb2c220ec160e157949b0f18f7ba5e36c6e7b115a36e976f92b469f45cab5",  # noqa: mock
        }

        try:
            async with self.run_clock():
                self._http_player.replay_timestamp_ms = 1648503302272
                buy_price: Decimal = await connector.get_order_price(TRADING_PAIR, True, amount) * Decimal("1.02")
                sell_price: Decimal = await connector.get_order_price(TRADING_PAIR, False, amount) * Decimal("0.98")

                self._http_player.replay_timestamp_ms = 1648503304951
                await connector._create_order(
                    trade_type=TradeType.BUY,
                    order_id=GatewayEVMAMM.create_market_order_id(TradeType.BUY, TRADING_PAIR),
                    trading_pair=TRADING_PAIR,
                    amount=amount,
                    price=buy_price,
                    max_fee_per_gas=MAX_FEE_PER_GAS,
                    max_priority_fee_per_gas=MAX_PRIORITY_FEE_PER_GAS,
                )
                self._http_player.replay_timestamp_ms = 1648503309059
                await connector._create_order(
                    TradeType.SELL,
                    GatewayEVMAMM.create_market_order_id(TradeType.SELL, TRADING_PAIR),
                    TRADING_PAIR,
                    amount,
                    sell_price,
                    max_fee_per_gas=MAX_FEE_PER_GAS,
                    max_priority_fee_per_gas=MAX_PRIORITY_FEE_PER_GAS,
                )

                self._http_player.replay_timestamp_ms = 1648503311238
                await connector.update_order_status(connector.amm_orders)

                self.assertEqual(2, len(connector.amm_orders))
                self.assertEqual(expected_order_tx_hash_set, set(o.exchange_order_id for o in connector.amm_orders))

                for in_flight_order in connector.amm_orders:
                    in_flight_order.creation_timestamp = connector.current_timestamp - 86400

                self._http_player.replay_timestamp_ms = 1648503313675
                await connector.cancel_outdated_orders(600)

                self._http_player.replay_timestamp_ms = 1648503331511
                await connector.update_canceling_transactions(connector.amm_orders)
                # self._http_player.replay_timestamp_ms = 1648503331520
                # await connector.update_canceling_transactions(connector.amm_orders)
                self.assertEqual(2, len(connector.amm_orders))
                self.assertEqual(expected_cancel_tx_hash_set, set(o.cancel_tx_hash for o in connector.amm_orders))

                async with timeout(10):
                    while len(event_logger.event_log) < 2:
                        await event_logger.wait_for(OrderCancelledEvent)
                self.assertEqual(0, len(connector.amm_orders))
        finally:
            connector.remove_listener(MarketEvent.OrderCancelled, event_logger)

    @async_test(loop=ev_loop)
    async def test_cancel_approval(self):
        connector: GatewayEVMAMM = self._connector
        event_logger: EventLogger = EventLogger()
        connector.add_listener(TokenApprovalEvent.ApprovalCancelled, event_logger)

        expected_evm_approve_tx_hash_set: Set[str] = {
            "0x7666bb5ba3ecec828e323f20685dfd03a067e7b2830b217363293b166b48a679",  # noqa: mock
            "0x7291d26447e300bd37260add7ac7db9a745f64c7ee10854695b0a70b0897456f",  # noqa: mock
        }
        expected_cancel_tx_hash_set: Set[str] = {
            "0x21b4d0e956241a497cf50d9c5dcefea4ec9fb225a1d11f80477ca434caab30ff",  # noqa: mock
            "0x7ac85d5a77f28e9317127218c06eb3d70f4c68924a4b5b743fe8faef6d011d11",  # noqa: mock
        }

        try:
            async with self.run_clock():
                self._http_player.replay_timestamp_ms = 1648503333290
                tracked_order_1: GatewayInFlightOrder = await connector.approve_token(
                    "DAI", max_fee_per_gas=MAX_FEE_PER_GAS, max_priority_fee_per_gas=MAX_PRIORITY_FEE_PER_GAS
                )
                self._http_player.replay_timestamp_ms = 1648503337964
                tracked_order_2: GatewayInFlightOrder = await connector.approve_token(
                    "WETH", max_fee_per_gas=MAX_FEE_PER_GAS, max_priority_fee_per_gas=MAX_PRIORITY_FEE_PER_GAS
                )
                self.assertEqual(2, len(connector.approval_orders))
                self.assertEqual(
                    expected_evm_approve_tx_hash_set, set(o.exchange_order_id for o in connector.approval_orders)
                )

                self._http_player.replay_timestamp_ms = 1648503342513
                tracked_order_1.creation_timestamp = connector.current_timestamp - 86400
                tracked_order_2.creation_timestamp = connector.current_timestamp - 86400
                await connector.cancel_outdated_orders(600)
                self.assertEqual(2, len(connector.approval_orders))
                self.assertEqual(expected_cancel_tx_hash_set, set(o.cancel_tx_hash for o in connector.approval_orders))

                self._http_player.replay_timestamp_ms = 1648503385484
                async with timeout(10):
                    while len(event_logger.event_log) < 2:
                        await event_logger.wait_for(TokenApprovalCancelledEvent)
                    cancelled_approval_symbols = [e.token_symbol for e in event_logger.event_log]
                    self.assertIn("DAI", cancelled_approval_symbols)
                    self.assertIn("WETH", cancelled_approval_symbols)
        finally:
            connector.remove_listener(TokenApprovalEvent.ApprovalCancelled, event_logger)<|MERGE_RESOLUTION|>--- conflicted
+++ resolved
@@ -12,12 +12,9 @@
 from aiounittest import async_test
 from async_timeout import timeout
 
-<<<<<<< HEAD
 from bin import path_util  # noqa: F401
 from hummingbot.client.config.client_config_map import ClientConfigMap
 from hummingbot.client.config.config_helpers import ClientConfigAdapter
-=======
->>>>>>> 4d50bfa0
 from hummingbot.connector.gateway_EVM_AMM import GatewayEVMAMM
 from hummingbot.connector.gateway_in_flight_order import GatewayInFlightOrder
 from hummingbot.core.clock import Clock, ClockMode
@@ -56,7 +53,6 @@
         cls._clock: Clock = Clock(ClockMode.REALTIME)
         cls._client_config_map = ClientConfigAdapter(ClientConfigMap())
         cls._connector: GatewayEVMAMM = GatewayEVMAMM(
-<<<<<<< HEAD
             client_config_map=cls._client_config_map,
             connector_name="uniswap",
             chain="ethereum",
@@ -64,9 +60,6 @@
             wallet_address=WALLET_ADDRESS,
             trading_pairs=[TRADING_PAIR],
             trading_required=True
-=======
-            "uniswap", "ethereum", NETWORK, WALLET_ADDRESS, trading_pairs=[TRADING_PAIR], trading_required=True
->>>>>>> 4d50bfa0
         )
         cls._clock.add_iterator(cls._connector)
         cls._patch_stack = ExitStack()
