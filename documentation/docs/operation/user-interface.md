# User Interface Guide

![Hummingbot CLI](/assets/img/userinterface-hummingbot.gif)

The CLI is divided into five panes:

1. **Input pane (lower left)**: Where users enter commands

![Hummingbot CLI](/assets/img/input-pane.gif)

2. **Output pane (upper left)**: Prints the output of the user's commands

![Hummingbot CLI](/assets/img/output-pane.gif)

3. **Log pane (right)**: Log messages

![Log Pane](/assets/img/log-messages.gif)

4. **Top navigation bar**: Displays the status/information of the following items

   - **Version:**

     - Reference of Version Release (Currently at 0.39)

   - **Strategy:**
     - Hummingbot has 9 strategy configurations that can be used for trading or liquidity mining. Hummingbot strategy guide can be found [here](/strategies/).
   - **Strategy_file:**
     - You have the option to save a strategy configuration after every bot creation, allowing you to reuse a strategy quickly with `import`command + **strategy_filename.yml**.

![Top Navigation](/assets/img/top-nav.gif)

1. **Bottom navigation bar**: Displays the information of the following items

   - Trades
     - Number of trades done by the bot
   - Total P&L
     - Total profit & loss
   - Return%
     - Return percentage of assets
   - CPU
     - CPU usage of the computer
   - Mem

     - Memory usage of the computer

   - Threads

   - Duration
     - Duration of the trading session

![Bottom Navigation](/assets/img/bottom-nav.gif)


## Show and hide log pane

The log pane on the right can be shown or hidden in two ways:

1. Click the `log pane` button in the upper right hand corner
2. Press `CTRL + T` shortcut on your keyboard

![Hide Log Pane](/assets/img/hide-log-pane.gif)

<<<<<<< HEAD
## Tabs

Users can now open another tab in the left pane of Hummingbot where the log pane is supposed to be upon entering a command associated with the Tabs feature. Users can now switch between the `log pane` and the new tab they have opened simulateneously.


!!! note
    Currently, the feature only works with the `order_book` parameter.

## Opening and Closing

### Opening a tab

Use the tabs by simply inputting a command associated with the tabs feature.

Upon using the `order_book` command and any suffix it will open a tab automatically.

![opening tabs](/assets/img/tab-opening.png)

![showing tab](/assets/img/leftpane.png)

### Closing a tab

Simply click on the `x` at the top right corner or inputting `parameter_name --close`

One option to close the tab is by clicking on the `x` next to `order_book`

![closing tabs](/assets/img/closing-of-tabs.png)

Alternatively, you can remove the new tab by inputting the `order_book --close` command to close the tab

![alternative closing tabs](/assets/img/name-of-parameter.png)

![closed tabs](/assets/img/closed-tabs.png)

=======
>>>>>>> 90238227

## Keyboard shortcuts

| Keyboard Combo    | Command                    | Description                                  |
| ----------------- | -------------------------- | -------------------------------------------- |
| `Double CTRL + C` | Exit                       | Press `CTRL + C` twice to exit the bot       |
| `CTRL + S`        | Status                     | Show bot status                              |
| `CTRL + F`        | Search / <br/> Hide Search | Toggle search in log pane                    |
| `CTRL + X`        | Exit Config                | Exit from the current configuration question |
| `CTRL + A`        | Select All                 | \* Select all text                           |
| `CTRL + Z`        | Undo                       | \* Undo action                               |
| `Single CTRL + C` | Copy                       | \* Copy text                                 |
| `CTRL + V`        | Paste                      | \* Paste text                                |
| `CTRL + R`        | Reset Style                | Set default color style                            |
| `CTRL + T`        | Toggle logs                | Hide / show the logs pane                    |

_\* Used for text edit in input pane only._

**Note about search:**

1. Press `CTRL + F` to trigger display the search field

2. Enter your search keyword (not case sensitive)

3. Hit `Enter` to jump to the next matching keyword (incremental search)

4. When you are done, press `CTRL + F` again to go back to reset

### Linux

| Keyboard Combo                   | Command |
| -------------------------------- | ------- |
| CTRL + C                         | Copy    |
| SHIFT + RMB (right-mouse button) | Paste   |

To highlight, hold `SHIFT + LMB` (left mouse button) and drag across the text you want to select.

### macOS

| Keyboard Combo | Command |
| -------------- | ------- |
| ⌘ + C          | Copy    |
| ⌘ + V          | Paste   |

!!! note
    To select text on macOS, you may need to enable the **Allow Mouse Reporting** option by pressing `⌘ + R` or selecting **View > Allow Mouse Reporting** in the menu bar.

![allowmouse](/assets/img/allow_mouse_reporting.png)

Then you should be able to select text by holding `LMB` (left mouse button) and drag. You can also hold down `⌥ + shift` to select specific lines like the image below.

![highlightmacos](/assets/img/highlight_macos.png)

When accessing Hummingbot on a Linux cloud server through `ssh` using a macOS terminal, hold down the `Option ⌥` key or `⌥ + ⌘` to highlight text.

### Windows

| Keyboard Combo   | Command |
| ---------------- | ------- |
| CTRL + SHIFT + C | Copy    |
| CTRL + SHIFT + V | Paste   |

To use this shortcut, check this box by doing a right-click on the title bar at the top of the Hummingbot window, then select **Properties**.

![](/assets/img/properties_windows.png)<|MERGE_RESOLUTION|>--- conflicted
+++ resolved
@@ -60,7 +60,7 @@
 
 ![Hide Log Pane](/assets/img/hide-log-pane.gif)
 
-<<<<<<< HEAD
+
 ## Tabs
 
 Users can now open another tab in the left pane of Hummingbot where the log pane is supposed to be upon entering a command associated with the Tabs feature. Users can now switch between the `log pane` and the new tab they have opened simulateneously.
@@ -95,8 +95,6 @@
 
 ![closed tabs](/assets/img/closed-tabs.png)
 
-=======
->>>>>>> 90238227
 
 ## Keyboard shortcuts
 
