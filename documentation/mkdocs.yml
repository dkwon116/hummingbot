# Project info
site_name: Hummingbot Documentation
site_description: 'The official documentation for Hummingbot, the open source crypto market making bot'
site_author: 'CoinAlpha, Inc.'
site_url: 'https://docs.hummingbot.io'

# Repository
repo_name: 'coinalpha/hummingbot'
repo_url: 'https://github.com/coinalpha/hummingbot'
edit_uri: 'blob/master/documentation/docs/'

# Copyright
copyright: Copyright &copy; 2021 CoinAlpha, Inc.

# Configuration
theme:
  name: material
  logo: assets/img/logo.png
  favicon: assets/img/favicon.ico
  icon:
    repo: fontawesome/brands/github
  palette:
    - media: "(prefers-color-scheme: light)"
      scheme: default
      primary: cyan
      accent: purple
      toggle:
        icon: material/toggle-switch-off-outline
        name: Switch to dark mode
    - media: "(prefers-color-scheme: dark)"
      scheme: slate
      primary: cyan
      accent: purple
      toggle:
        icon: material/toggle-switch
        name: Switch to light mode
  font:
      text: 'Roboto'
      code: 'Roboto Mono'
  features:
    - navigation.instant
    - navigation.tracking # insiders
    - navigation.tabs
    - navigation.tabs.sticky # insiders
    - navigation.indexes # insiders
    - navigation.top

plugins:
  - search

extra:
  homepage: https://www.hummingbot.io
  analytics:
    provider: google
    property: UA-119262087-3
  social:
    - icon: fontawesome/solid/globe
      link: https://hummingbot.io
    - icon: fontawesome/brands/discord
      link: https://discord.hummingbot.io
    - icon: fontawesome/brands/youtube
      link: https://www.youtube.com/channel/UCxzzdEnDRbylLMWmaMjywOA
    - icon: fontawesome/brands/twitter
      link: https://twitter.com/hummingbot_io
    - icon: fontawesome/brands/reddit
      link: https://www.reddit.com/r/hummingbot

extra_css:
  - assets/css/custom.css
extra_javascript:
  - https://cdnjs.cloudflare.com/ajax/libs/tablesort/5.2.1/tablesort.min.js
  - assets/js/tables.js
  - https://polyfill.io/v3/polyfill.min.js?features=es6
  - https://cdn.jsdelivr.net/npm/mathjax@3/es5/tex-mml-chtml.js
  - assets/js/config.js
  # - https://cdnjs.cloudflare.com/ajax/libs/mathjax/2.7.4/MathJax.js?config=TeX-AMS-MML_HTMLorMML
  
# Extensions
markdown_extensions:
  - admonition
  - abbr
  - attr_list
  - def_list
  - footnotes
  - meta
  - pymdownx.arithmatex:
      generic: true
  - pymdownx.caret
  - pymdownx.critic
  - pymdownx.details
  - pymdownx.emoji:
        emoji_index: !!python/name:materialx.emoji.twemoji
        emoji_generator: !!python/name:materialx.emoji.to_svg
  - pymdownx.highlight
  - pymdownx.inlinehilite
  - pymdownx.keys
  - pymdownx.magiclink
  - pymdownx.mark
  - pymdownx.smartsymbols
  - pymdownx.snippets
  - pymdownx.superfences
  - pymdownx.tabbed
  - pymdownx.tasklist:
      custom_checkbox: true
  - pymdownx.tilde
  - toc:
      permalink: true

# Navigation
nav:
  - Home:
    - Home: index.md
    - Installation:
      - Installation: installation/index.md
      - Windows: installation/windows.md
      - Mac: installation/mac.md
      - Linux: installation/linux.md
      - Raspberry Pi: installation/raspberry-pi.md
      - Cloud Servers: installation/cloud-servers.md
      - Hummingbot Gateway: installation/gateway.md
      - Update Hummingbot: installation/update-hummingbot.md
      - Restore Previous Version: installation/restore-previous-version.md
      - Running Multiple Bots: installation/multiple-bots.md
    - Operation:
      - Overview: operation/index.md
      - User Interface Guide: operation/user-interface.md
      - Commands and Shortcuts: operation/commands-shortcuts.md
      - Launch and Exit Hummingbot: operation/launch-exit.md
      - Create and Delete Password: operation/password.md
      - Connecting to Exchange: operation/connect-exchange.md
      - Checking Balances: operation/balances.md
      - Create or Import Config Files: operation/config-files.md
      - Start and Stop Strategy: operation/start-stop.md
      - Pause and Resume Strategy: operation/pause-resume.md
      - Check Bot and Market Status: operation/checking-status.md
      - Check Performance: operation/performance-history.md
      - Log Files: operation/log-files.md
      - Paper Trading Mode: operation/paper-trade.md
      - Kill Switch: operation/kill-switch.md
      - Balance Limit: operation/balance-limit.md
      - Override Fees: operation/override-fees.md
      - Telegram Integration: operation/telegram.md
      - Rate Oracle: operation/rate-oracle.md
      - Strategy Autostart: operation/strategy-autostart.md
      - Rate Limits Share Pct: operation/rate-limits-share-pct.md
    - Connectors:
      - Connectors: connectors/index.md
      - AscendEX: connectors/ascend-ex.md
      - Balancer: connectors/balancer.md
      - Bamboo Relay: connectors/bamboo-relay.md
      - Beaxy: connectors/beaxy.md
      - Binance: connectors/binance.md
      - Binance Perpetual: connectors/binance-perpetual.md
      - Binance US: connectors/binance-us.md
      - Bitfinex: connectors/bitfinex.md
      - Bittrex Global: connectors/bittrex.md
      - Blocktane: connectors/blocktane.md
      - Coinbase Pro: connectors/coinbase.md
      - CoinZoom: connectors/coinzoom.md
      - Crypto.com : connectors/crypto-com.md
      - Digifinex: connectors/digifinex.md
      - Dolomite: connectors/dolomite.md
      - dYdX: connectors/dydx.md
      - dYdX Perpetual: connectors/dydx-perpetual.md
      - Eterbase: connectors/eterbase.md
      - FTX: connectors/ftx.md
      - Gate.io: connectors/gate-io.md
      - Himalaya: connectors/himalaya.md
      - HitBTC: connectors/hitbtc.md
      - Huobi Global: connectors/huobi.md
      - KuCoin: connectors/kucoin.md
      - Kraken: connectors/kraken.md
      - Liquid: connectors/liquid.md
      - Loopring: connectors/loopring.md
      - NDAX: connectors/ndax.md
      - OKEx: connectors/okex.md
      - Perpetual Finance: connectors/perp-fi.md
      - ProBit Global: connectors/probit.md
      - ProBit Korea: connectors/probit-korea.md
      - Radar Relay: connectors/radar-relay.md
      - Terra: connectors/terra.md
      - Uniswap: connectors/uniswap.md
      - Uniswap-v3: connectors/uniswap-v3.md
    - Strategies:
      - Strategies: strategies/index.md
      - Core:
        - AMM Arbitrage: strategies/amm-arbitrage.md
        - Avellaneda Market Making: strategies/avellaneda-market-making.md
        - Liquidity Mining: strategies/liquidity-mining.md
        - Perpetual Market Making: strategies/perpetual-market-making.md
        - Uniswap-v3 LP: strategies/uniswap-v3-lp.md
      - Community:
        - Arbitrage: 
          - Arbitrage: strategies/arbitrage/index.md
          - Specification: strategies/arbitrage/specification.md
        - Celo Arbitrage: strategies/celo-arbitrage.md
        - Cross-Exchange Market Making:
          - Cross-Exchange Market Making: strategies/cross-exchange-market-making/index.md
          - Specification: strategies/cross-exchange-market-making/specification.md
        - Pure Market Making:
          - Pure Market Making: strategies/pure-market-making/index.md
          - Specification: strategies/pure-market-making/specification.md
        - Spot Perpetual Arbitrage: strategies/spot-perpetual-arbitrage.md
        - TWAP: 
          - TWAP: strategies/twap/index.md
          - Specification: strategies/twap/specification.md
    - Parameters:
      - Parameters: parameters/index.md
      - Order Levels: parameters/order-levels.md
      - Filled Order Delay: parameters/filled-order-delay.md
      - Hanging Orders: parameters/hanging-orders.md
      - Order Refresh Tolerance: parameters/order-refresh-tolerance.md
      - Order Optimization: parameters/order-optimization.md
      - Inventory Skew: parameters/inventory-skew.md
      - External Pricing Source: parameters/external-price-source.md
      - Max Order Age: parameters/max-order-age.md
      - Order Override: parameters/order-override.md
      - Price Band: parameters/price-band.md
      - Ping Pong: parameters/ping-pong.md
      - Adding Transaction Costs: parameters/add-transaction-costs.md
      - Minimum Spread: parameters/minimum-spread.md
    - Support:
      - Get Support: support/support.md
      - Troubleshooting: support/troubleshooting.md
      - Frequently Asked Questions: support/faq.md
      - Glossary: support/glossary.md

  - Developers:
      - Overview: developers/index.md
      - Contribution Guidelines: developers/contributions.md
      - Getting Started:
        - Intro: developers/gettingstarted/index.md
        - Linux:
          - Intro: developers/gettingstarted/linux/index.md
          - 1. Installing Hummingbot: developers/gettingstarted/linux/1-installing.md
          - 2. Using Hummingbot: developers/gettingstarted/linux/2-using.md
          - 3. Re-compiling Hummingbot: developers/gettingstarted/linux/3-recompiling.md
        - macOS:
          - Intro: developers/gettingstarted/mac/index.md
          - 1. Installing Prerequisites: developers/gettingstarted/mac/1-prereqs.md
          - 2. Installing Hummingbot: developers/gettingstarted/mac/2-installing.md
          - 3. Using Hummingbot: developers/gettingstarted/mac/3-using.md
          - 4. Re-compiling Hummingbot: developers/gettingstarted/mac/4-recompiling.md
        - Windows:
          - Intro: developers/gettingstarted/windows/index.md
          - 1. Installing Hummingbot: developers/gettingstarted/windows/1-installing.md
          - 2. Using Hummingbot: developers/gettingstarted/windows/2-using.md
          - 3. Re-compiling Hummingbot: developers/gettingstarted/windows/3-recompiling.md
      - Connectors:
        - Developing Connectors: developers/connectors/index.md
        - Architecture: developers/connectors/architecture.md
        - Tutorial:
          - Intro: developers/connectors/tutorial.md
          - Task 1 - OrderBookTracker & Data Source: developers/connectors/task1.md
          - Task 2 - UserStreamTracker & Authentication: developers/connectors/task2.md
          - Task 3 - Exchange Connector & InFlightOrder: developers/connectors/task3.md
          - Task 4 - Configuration & Additional Functions: developers/connectors/task4.md
          - Debug and Testing: developers/connectors/debug&test.md
        - Miscellaneous: developers/connectors/miscellaneous.md
      - Strategies:
        - Developing Strategies: developers/strategies/index.md
        - Architecture: developers/strategies/architecture.md
        - Tutorial:
<<<<<<< HEAD
          - Intro: developers/tutorial/index.md
          - How to Create a Strategy: developers/tutorial/create-strategy.md
          - Perform Trade: developers/tutorial/perform-trade.md
          - Simple Trade: developers/tutorial/simple-trade.md
      - Scripts:
        - Scripts: developers/scripts/index.md
        - Script Base Class: developers/scripts/script-base.md
=======
          - Overview: developers/strategies/tutorial/index.md
          - Key Concepts: developers/strategies/tutorial/key-concepts.md
          - Get Started: developers/strategies/tutorial/create-strategy.md
          - Display Status: developers/strategies/tutorial/status.md
          - Access Order Book Data: developers/strategies/tutorial/order-book.md
        - Strategy Specifications:
          - Pure Market Making: developers/strategies/pure-market-making.md
          - Cross-Exchange Market Making: developers/strategies/cross-exchange-market-making.md
          - Arbitrage: developers/strategies/arbitrage.md
          - TWAP: developers/strategies/twap.md
>>>>>>> 7092f8e4
      - Debug Console: developers/debug.md
      - Configuration: developers/config.md
  - Release Notes:
    - About Releases: release-notes/index.md
    - 0.43.0: release-notes/0.43.0.md
    - 0.42.0: release-notes/0.42.0.md
    - 0.41.0: release-notes/0.41.0.md
    - 0.40.0: release-notes/0.40.0.md
    - 0.39.1: release-notes/0.39.1.md
    - 0.39.0: release-notes/0.39.0.md
    - 0.38.1: release-notes/0.38.1.md
    - 0.38.0: release-notes/0.38.0.md
    - 0.37.1: release-notes/0.37.1.md
    - 0.37.0: release-notes/0.37.0.md
    - 0.36.0: release-notes/0.36.0.md
    - 0.35.0: release-notes/0.35.0.md
    - 0.34.0: release-notes/0.34.0.md
    - 0.33.1: release-notes/0.33.1.md
    - 0.33.0: release-notes/0.33.0.md
    - 0.32.0: release-notes/0.32.0.md
    - 0.31.0: release-notes/0.31.0.md
    - 0.30.0: release-notes/0.30.0.md
    - 0.29.0: release-notes/0.29.0.md
    - 0.28.1: release-notes/0.28.1.md
    - 0.28.0: release-notes/0.28.0.md
    - 0.27.0: release-notes/0.27.0.md
    - 0.26.1: release-notes/0.26.1.md
    - 0.26.0: release-notes/0.26.0.md
    - 0.25.0: release-notes/0.25.0.md
    - 0.24.1: release-notes/0.24.1.md
    - 0.24.0: release-notes/0.24.0.md
    - 0.23.0: release-notes/0.23.0.md
    - 0.22.0: release-notes/0.22.0.md
    - 0.21.0: release-notes/0.21.0.md
    - 0.20.0: release-notes/0.20.0.md
    - 0.19.1: release-notes/0.19.1.md
    - 0.19.0: release-notes/0.19.0.md
    - 0.18.1: release-notes/0.18.1.md
    - 0.18.0: release-notes/0.18.0.md
    - 0.17.1: release-notes/0.17.1.md
    - 0.17.0: release-notes/0.17.0.md
    - 0.16.0: release-notes/0.16.0.md
    - 0.15.0: release-notes/0.15.0.md
    - 0.14.0: release-notes/0.14.0.md
    - 0.13.0: release-notes/0.13.0.md
    - 0.12.1: release-notes/0.12.1.md
    - 0.12.0: release-notes/0.12.0.md
    - 0.11.1: release-notes/0.11.1.md
    - 0.11.0: release-notes/0.11.0.md
    - 0.10.1: release-notes/0.10.1.md
    - 0.10.0: release-notes/0.10.0.md
    - 0.9.1: release-notes/0.9.1.md
    - 0.9.0: release-notes/0.9.0.md
    - 0.8.1: release-notes/0.8.1.md
    - 0.8.0: release-notes/0.8.0.md
    - 0.7.0: release-notes/0.7.0.md
    - 0.6.0: release-notes/0.6.0.md
    - 0.5.1: release-notes/0.5.1.md
    - 0.5.0: release-notes/0.5.0.md
    - 0.4.0: release-notes/0.4.0.md
    - 0.3.1 (beta): release-notes/0.3.1.md
    - 0.3.0: release-notes/0.3.0.md
    - 0.2.0: release-notes/0.2.0.md<|MERGE_RESOLUTION|>--- conflicted
+++ resolved
@@ -47,8 +47,13 @@
 
 plugins:
   - search
+  # - social:
+  #     cards_color:
+  #       fill: '#0FF1CE'
+  #       text: '#FFFFFF'
 
 extra:
+  generator: false
   homepage: https://www.hummingbot.io
   analytics:
     provider: google
@@ -247,10 +252,10 @@
           - 2. Using Hummingbot: developers/gettingstarted/windows/2-using.md
           - 3. Re-compiling Hummingbot: developers/gettingstarted/windows/3-recompiling.md
       - Connectors:
-        - Developing Connectors: developers/connectors/index.md
+        - Building Connectors: developers/connectors/index.md
         - Architecture: developers/connectors/architecture.md
         - Tutorial:
-          - Intro: developers/connectors/tutorial.md
+          - Connector Tutorial: developers/connectors/tutorial.md
           - Task 1 - OrderBookTracker & Data Source: developers/connectors/task1.md
           - Task 2 - UserStreamTracker & Authentication: developers/connectors/task2.md
           - Task 3 - Exchange Connector & InFlightOrder: developers/connectors/task3.md
@@ -258,29 +263,17 @@
           - Debug and Testing: developers/connectors/debug&test.md
         - Miscellaneous: developers/connectors/miscellaneous.md
       - Strategies:
-        - Developing Strategies: developers/strategies/index.md
+        - Building Strategies: developers/strategies/index.md
         - Architecture: developers/strategies/architecture.md
         - Tutorial:
-<<<<<<< HEAD
-          - Intro: developers/tutorial/index.md
-          - How to Create a Strategy: developers/tutorial/create-strategy.md
-          - Perform Trade: developers/tutorial/perform-trade.md
-          - Simple Trade: developers/tutorial/simple-trade.md
-      - Scripts:
-        - Scripts: developers/scripts/index.md
-        - Script Base Class: developers/scripts/script-base.md
-=======
-          - Overview: developers/strategies/tutorial/index.md
+          - Strategy Tutorial: developers/strategies/tutorial/index.md
           - Key Concepts: developers/strategies/tutorial/key-concepts.md
           - Get Started: developers/strategies/tutorial/create-strategy.md
           - Display Status: developers/strategies/tutorial/status.md
           - Access Order Book Data: developers/strategies/tutorial/order-book.md
-        - Strategy Specifications:
-          - Pure Market Making: developers/strategies/pure-market-making.md
-          - Cross-Exchange Market Making: developers/strategies/cross-exchange-market-making.md
-          - Arbitrage: developers/strategies/arbitrage.md
-          - TWAP: developers/strategies/twap.md
->>>>>>> 7092f8e4
+      - Scripts:
+        - Scripts: developers/scripts/index.md
+        - Script Base Class: developers/scripts/script-base.md
       - Debug Console: developers/debug.md
       - Configuration: developers/config.md
   - Release Notes:
